// To mute tests follow example in file: example.csv-spec

//
// Commands
//

// SHOW_FUNCTIONS
showFunctions
SHOW FUNCTIONS;

    name:s       |    type:s
AVG              |AGGREGATE      
COUNT            |AGGREGATE
FIRST            |AGGREGATE
FIRST_VALUE      |AGGREGATE
LAST             |AGGREGATE
LAST_VALUE       |AGGREGATE
MAX              |AGGREGATE
MIN              |AGGREGATE      
SUM              |AGGREGATE      
KURTOSIS         |AGGREGATE
MAD              |AGGREGATE
PERCENTILE       |AGGREGATE
PERCENTILE_RANK  |AGGREGATE
SKEWNESS         |AGGREGATE
STDDEV_POP       |AGGREGATE
STDDEV_SAMP      |AGGREGATE
SUM_OF_SQUARES   |AGGREGATE
VAR_POP          |AGGREGATE
VAR_SAMP         |AGGREGATE
HISTOGRAM        |GROUPING
CASE             |CONDITIONAL
COALESCE         |CONDITIONAL
GREATEST         |CONDITIONAL
IFNULL           |CONDITIONAL
IIF              |CONDITIONAL
ISNULL           |CONDITIONAL
LEAST            |CONDITIONAL
NULLIF           |CONDITIONAL
NVL              |CONDITIONAL
CURDATE          |SCALAR
CURRENT_DATE     |SCALAR
CURRENT_TIME     |SCALAR
CURRENT_TIMESTAMP|SCALAR
CURTIME          |SCALAR
DATEADD          |SCALAR
DATEDIFF         |SCALAR
DATEPART         |SCALAR
DATETIME_FORMAT  |SCALAR
DATETIME_PARSE   |SCALAR
DATETRUNC        |SCALAR
DATE_ADD         |SCALAR
DATE_DIFF        |SCALAR
DATE_PARSE       |SCALAR
DATE_PART        |SCALAR
DATE_TRUNC       |SCALAR
DAY              |SCALAR
DAYNAME          |SCALAR
DAYOFMONTH       |SCALAR
DAYOFWEEK        |SCALAR
DAYOFYEAR        |SCALAR
DAY_NAME         |SCALAR
DAY_OF_MONTH     |SCALAR
DAY_OF_WEEK      |SCALAR
DAY_OF_YEAR      |SCALAR
DOM              |SCALAR
DOW              |SCALAR         
DOY              |SCALAR
FORMAT           |SCALAR
HOUR             |SCALAR
HOUR_OF_DAY      |SCALAR         
IDOW             |SCALAR
ISODAYOFWEEK     |SCALAR
ISODOW           |SCALAR
ISOWEEK          |SCALAR
ISOWEEKOFYEAR    |SCALAR
ISO_DAY_OF_WEEK  |SCALAR
ISO_WEEK_OF_YEAR |SCALAR
IW               |SCALAR
IWOY             |SCALAR
MINUTE           |SCALAR         
MINUTE_OF_DAY    |SCALAR         
MINUTE_OF_HOUR   |SCALAR         
MONTH            |SCALAR         
MONTHNAME        |SCALAR         
MONTH_NAME       |SCALAR         
MONTH_OF_YEAR    |SCALAR         
NOW              |SCALAR
QUARTER          |SCALAR         
SECOND           |SCALAR         
SECOND_OF_MINUTE |SCALAR
TIMESTAMPADD     |SCALAR
TIMESTAMPDIFF    |SCALAR
TIMESTAMP_ADD    |SCALAR
TIMESTAMP_DIFF   |SCALAR
TIME_PARSE       |SCALAR
TODAY            |SCALAR
TO_CHAR          |SCALAR
WEEK             |SCALAR
WEEK_OF_YEAR     |SCALAR         
YEAR             |SCALAR         
ABS              |SCALAR         
ACOS             |SCALAR         
ASIN             |SCALAR         
ATAN             |SCALAR         
ATAN2            |SCALAR         
CBRT             |SCALAR         
CEIL             |SCALAR         
CEILING          |SCALAR         
COS              |SCALAR         
COSH             |SCALAR         
COT              |SCALAR         
DEGREES          |SCALAR         
E                |SCALAR         
EXP              |SCALAR         
EXPM1            |SCALAR         
FLOOR            |SCALAR         
LOG              |SCALAR         
LOG10            |SCALAR         
MOD              |SCALAR         
PI               |SCALAR         
POWER            |SCALAR         
RADIANS          |SCALAR         
RAND             |SCALAR         
RANDOM           |SCALAR         
ROUND            |SCALAR         
SIGN             |SCALAR         
SIGNUM           |SCALAR         
SIN              |SCALAR         
SINH             |SCALAR         
SQRT             |SCALAR         
TAN              |SCALAR         
TRUNC            |SCALAR
TRUNCATE         |SCALAR
ASCII            |SCALAR
BIT_LENGTH       |SCALAR         
CHAR             |SCALAR         
CHARACTER_LENGTH |SCALAR         
CHAR_LENGTH      |SCALAR         
CONCAT           |SCALAR         
INSERT           |SCALAR         
LCASE            |SCALAR         
LEFT             |SCALAR         
LENGTH           |SCALAR         
LOCATE           |SCALAR         
LTRIM            |SCALAR         
OCTET_LENGTH     |SCALAR         
POSITION         |SCALAR         
REPEAT           |SCALAR         
REPLACE          |SCALAR         
RIGHT            |SCALAR         
RTRIM            |SCALAR         
SPACE            |SCALAR         
STARTS_WITH      |SCALAR
SUBSTRING        |SCALAR
TRIM             |SCALAR
UCASE            |SCALAR
CAST             |SCALAR
CONVERT          |SCALAR
DATABASE         |SCALAR
USER             |SCALAR
ST_ASTEXT        |SCALAR
ST_ASWKT         |SCALAR
ST_DISTANCE      |SCALAR
ST_GEOMETRYTYPE  |SCALAR
ST_GEOMFROMTEXT  |SCALAR
ST_WKTTOSQL      |SCALAR
ST_X             |SCALAR
ST_Y             |SCALAR
ST_Z             |SCALAR
ARRAY            |ARRAY
SCORE            |SCORE
;

showFunctionsWithExactMatch
SHOW FUNCTIONS LIKE 'ABS';

    name:s      |    type:s
ABS             |SCALAR
;


showFunctionsWithPatternWildcard
SHOW FUNCTIONS LIKE 'A%';

    name:s      |    type:s
AVG             |AGGREGATE
ABS             |SCALAR
ACOS            |SCALAR
ASIN            |SCALAR
ATAN            |SCALAR
ATAN2           |SCALAR
ASCII           |SCALAR
ARRAY           |ARRAY
;

showFunctionsWithPatternChar
SHOW FUNCTIONS LIKE 'A__';

    name:s      |    type:s
AVG             |AGGREGATE
ABS             |SCALAR
;

showFunctionsWithLeadingPattern
SHOW FUNCTIONS LIKE '%DAY%';

    name:s     |    type:s
DAY            |SCALAR
DAYNAME        |SCALAR
DAYOFMONTH     |SCALAR
DAYOFWEEK      |SCALAR
DAYOFYEAR      |SCALAR
DAY_NAME       |SCALAR
DAY_OF_MONTH   |SCALAR
DAY_OF_WEEK    |SCALAR
DAY_OF_YEAR    |SCALAR
HOUR_OF_DAY    |SCALAR         
ISODAYOFWEEK   |SCALAR
ISO_DAY_OF_WEEK|SCALAR
MINUTE_OF_DAY  |SCALAR         
TODAY          |SCALAR
;

showTables
SHOW TABLES;

       name    |  type |  kind
<<<<<<< HEAD
ecommerce      |TABLE  |INDEX
=======
empty_mapping  |TABLE  |INDEX
>>>>>>> 98504ea2
logs           |TABLE  |INDEX
logs_nanos     |TABLE  |INDEX
test_alias     |VIEW   |ALIAS
test_alias_emp |VIEW   |ALIAS
test_emp       |TABLE  |INDEX
test_emp_copy  |TABLE  |INDEX
;

showTablesSimpleLike
SHOW TABLES LIKE 'test_emp';

 name:s        | type:s| kind:s
test_emp       |TABLE  |INDEX
;

showTablesMultiLike
SHOW TABLES LIKE 'test_emp%';

 name:s        |type:s |kind:s
test_emp       |TABLE  |INDEX     
test_emp_copy  |TABLE  |INDEX     
;

showTablesIdentifier
SHOW TABLES "test_emp";

 name:s        |type:s |kind:s
test_emp       |TABLE  |INDEX
;

showTablesIdentifierPattern
SHOW TABLES "test_e*,-test_emp";

 name:s        |type:s |kind:s
test_emp_copy  |TABLE  |INDEX
;

showTablesIdentifierPatternOnAliases
SHOW TABLES "test*,-test_emp*";

 name:s        | type:s | kind:s
test_alias     |VIEW    |ALIAS          
test_alias_emp |VIEW    |ALIAS          
;

// DESCRIBE

describeSimpleLike
DESCRIBE LIKE 'test_emp';

        column        |     type      |    mapping    
----------------------+---------------+---------------
birth_date            |TIMESTAMP      |datetime       
dep                   |STRUCT         |nested         
dep.dep_id            |VARCHAR        |keyword        
dep.dep_name          |VARCHAR        |text           
dep.dep_name.keyword  |VARCHAR        |keyword        
dep.from_date         |TIMESTAMP      |datetime       
dep.to_date           |TIMESTAMP      |datetime       
emp_no                |INTEGER        |integer        
extra                 |STRUCT         |object         
extra.info            |STRUCT         |object         
extra.info.gender     |VARCHAR        |keyword        
extra_gender          |VARCHAR        |keyword        
extra_no              |INTEGER        |integer        
first_name            |VARCHAR        |text           
first_name.keyword    |VARCHAR        |keyword        
gender                |VARCHAR        |keyword        
hire_date             |TIMESTAMP      |datetime       
languages             |TINYINT        |byte           
last_name             |VARCHAR        |text           
last_name.keyword     |VARCHAR        |keyword        
name                  |VARCHAR        |keyword        
null_constant         |VARCHAR        |keyword        
salary                |INTEGER        |integer        
wildcard_name         |VARCHAR        |keyword        
;

describeMultiLike
DESCRIBE LIKE 'test_emp%';

        column        |     type      |    mapping    
----------------------+---------------+---------------
birth_date            |TIMESTAMP      |datetime       
dep                   |STRUCT         |nested         
dep.dep_id            |VARCHAR        |keyword        
dep.dep_name          |VARCHAR        |text           
dep.dep_name.keyword  |VARCHAR        |keyword        
dep.from_date         |TIMESTAMP      |datetime       
dep.to_date           |TIMESTAMP      |datetime       
emp_no                |INTEGER        |integer        
extra                 |STRUCT         |object         
extra.info            |STRUCT         |object         
extra.info.gender     |VARCHAR        |keyword        
extra_gender          |VARCHAR        |keyword        
extra_no              |INTEGER        |integer        
first_name            |VARCHAR        |text           
first_name.keyword    |VARCHAR        |keyword        
gender                |VARCHAR        |keyword        
hire_date             |TIMESTAMP      |datetime       
languages             |TINYINT        |byte           
last_name             |VARCHAR        |text           
last_name.keyword     |VARCHAR        |keyword        
name                  |VARCHAR        |keyword        
null_constant         |VARCHAR        |keyword        
salary                |INTEGER        |integer        
wildcard_name         |VARCHAR        |keyword        
;

describeSimpleIdentifier
DESCRIBE "test_emp";

        column        |     type      |    mapping    
----------------------+---------------+---------------
birth_date            |TIMESTAMP      |datetime       
dep                   |STRUCT         |nested         
dep.dep_id            |VARCHAR        |keyword        
dep.dep_name          |VARCHAR        |text           
dep.dep_name.keyword  |VARCHAR        |keyword        
dep.from_date         |TIMESTAMP      |datetime       
dep.to_date           |TIMESTAMP      |datetime       
emp_no                |INTEGER        |integer        
first_name            |VARCHAR        |text           
first_name.keyword    |VARCHAR        |keyword        
gender                |VARCHAR        |keyword        
hire_date             |TIMESTAMP      |datetime       
languages             |TINYINT        |byte           
last_name             |VARCHAR        |text           
last_name.keyword     |VARCHAR        |keyword        
name                  |VARCHAR        |keyword        
salary                |INTEGER        |integer        
;


// NB: need to pursue how the resolution is done
// should aliases be included or excluded?
describeIncludeExcludeIdentifier-Ignore
DESCRIBE "test_*,-test_alias*";

       column       |     type      |    mapping    
--------------------+---------------+---------------
birth_date          |TIMESTAMP      |datetime
dep                 |STRUCT         |nested
dep.dep_id          |VARCHAR        |keyword
dep.dep_name        |VARCHAR        |text
dep.dep_name.keyword|VARCHAR        |keyword
dep.from_date       |TIMESTAMP      |datetime
dep.to_date         |TIMESTAMP      |datetime
emp_no              |INTEGER        |integer
first_name          |VARCHAR        |text
first_name.keyword  |VARCHAR        |keyword
gender              |VARCHAR        |keyword
hire_date           |TIMESTAMP      |datetime
languages           |TINYINT        |byte
last_name           |VARCHAR        |text
last_name.keyword   |VARCHAR        |keyword
salary              |INTEGER        |integer
;


describeNoCols
DESCRIBE "empty_mapping";

        column:s      |     type:s    |    mapping:s
----------------------+---------------+---------------
;


showColumnsInNoCols
SHOW COLUMNS IN "empty_mapping";

        column:s      |     type:s    |    mapping:s
----------------------+---------------+---------------
;<|MERGE_RESOLUTION|>--- conflicted
+++ resolved
@@ -9,15 +9,15 @@
 SHOW FUNCTIONS;
 
     name:s       |    type:s
-AVG              |AGGREGATE      
+AVG              |AGGREGATE
 COUNT            |AGGREGATE
 FIRST            |AGGREGATE
 FIRST_VALUE      |AGGREGATE
 LAST             |AGGREGATE
 LAST_VALUE       |AGGREGATE
 MAX              |AGGREGATE
-MIN              |AGGREGATE      
-SUM              |AGGREGATE      
+MIN              |AGGREGATE
+SUM              |AGGREGATE
 KURTOSIS         |AGGREGATE
 MAD              |AGGREGATE
 PERCENTILE       |AGGREGATE
@@ -64,11 +64,11 @@
 DAY_OF_WEEK      |SCALAR
 DAY_OF_YEAR      |SCALAR
 DOM              |SCALAR
-DOW              |SCALAR         
+DOW              |SCALAR
 DOY              |SCALAR
 FORMAT           |SCALAR
 HOUR             |SCALAR
-HOUR_OF_DAY      |SCALAR         
+HOUR_OF_DAY      |SCALAR
 IDOW             |SCALAR
 ISODAYOFWEEK     |SCALAR
 ISODOW           |SCALAR
@@ -78,16 +78,16 @@
 ISO_WEEK_OF_YEAR |SCALAR
 IW               |SCALAR
 IWOY             |SCALAR
-MINUTE           |SCALAR         
-MINUTE_OF_DAY    |SCALAR         
-MINUTE_OF_HOUR   |SCALAR         
-MONTH            |SCALAR         
-MONTHNAME        |SCALAR         
-MONTH_NAME       |SCALAR         
-MONTH_OF_YEAR    |SCALAR         
+MINUTE           |SCALAR
+MINUTE_OF_DAY    |SCALAR
+MINUTE_OF_HOUR   |SCALAR
+MONTH            |SCALAR
+MONTHNAME        |SCALAR
+MONTH_NAME       |SCALAR
+MONTH_OF_YEAR    |SCALAR
 NOW              |SCALAR
-QUARTER          |SCALAR         
-SECOND           |SCALAR         
+QUARTER          |SCALAR
+SECOND           |SCALAR
 SECOND_OF_MINUTE |SCALAR
 TIMESTAMPADD     |SCALAR
 TIMESTAMPDIFF    |SCALAR
@@ -97,60 +97,60 @@
 TODAY            |SCALAR
 TO_CHAR          |SCALAR
 WEEK             |SCALAR
-WEEK_OF_YEAR     |SCALAR         
-YEAR             |SCALAR         
-ABS              |SCALAR         
-ACOS             |SCALAR         
-ASIN             |SCALAR         
-ATAN             |SCALAR         
-ATAN2            |SCALAR         
-CBRT             |SCALAR         
-CEIL             |SCALAR         
-CEILING          |SCALAR         
-COS              |SCALAR         
-COSH             |SCALAR         
-COT              |SCALAR         
-DEGREES          |SCALAR         
-E                |SCALAR         
-EXP              |SCALAR         
-EXPM1            |SCALAR         
-FLOOR            |SCALAR         
-LOG              |SCALAR         
-LOG10            |SCALAR         
-MOD              |SCALAR         
-PI               |SCALAR         
-POWER            |SCALAR         
-RADIANS          |SCALAR         
-RAND             |SCALAR         
-RANDOM           |SCALAR         
-ROUND            |SCALAR         
-SIGN             |SCALAR         
-SIGNUM           |SCALAR         
-SIN              |SCALAR         
-SINH             |SCALAR         
-SQRT             |SCALAR         
-TAN              |SCALAR         
+WEEK_OF_YEAR     |SCALAR
+YEAR             |SCALAR
+ABS              |SCALAR
+ACOS             |SCALAR
+ASIN             |SCALAR
+ATAN             |SCALAR
+ATAN2            |SCALAR
+CBRT             |SCALAR
+CEIL             |SCALAR
+CEILING          |SCALAR
+COS              |SCALAR
+COSH             |SCALAR
+COT              |SCALAR
+DEGREES          |SCALAR
+E                |SCALAR
+EXP              |SCALAR
+EXPM1            |SCALAR
+FLOOR            |SCALAR
+LOG              |SCALAR
+LOG10            |SCALAR
+MOD              |SCALAR
+PI               |SCALAR
+POWER            |SCALAR
+RADIANS          |SCALAR
+RAND             |SCALAR
+RANDOM           |SCALAR
+ROUND            |SCALAR
+SIGN             |SCALAR
+SIGNUM           |SCALAR
+SIN              |SCALAR
+SINH             |SCALAR
+SQRT             |SCALAR
+TAN              |SCALAR
 TRUNC            |SCALAR
 TRUNCATE         |SCALAR
 ASCII            |SCALAR
-BIT_LENGTH       |SCALAR         
-CHAR             |SCALAR         
-CHARACTER_LENGTH |SCALAR         
-CHAR_LENGTH      |SCALAR         
-CONCAT           |SCALAR         
-INSERT           |SCALAR         
-LCASE            |SCALAR         
-LEFT             |SCALAR         
-LENGTH           |SCALAR         
-LOCATE           |SCALAR         
-LTRIM            |SCALAR         
-OCTET_LENGTH     |SCALAR         
-POSITION         |SCALAR         
-REPEAT           |SCALAR         
-REPLACE          |SCALAR         
-RIGHT            |SCALAR         
-RTRIM            |SCALAR         
-SPACE            |SCALAR         
+BIT_LENGTH       |SCALAR
+CHAR             |SCALAR
+CHARACTER_LENGTH |SCALAR
+CHAR_LENGTH      |SCALAR
+CONCAT           |SCALAR
+INSERT           |SCALAR
+LCASE            |SCALAR
+LEFT             |SCALAR
+LENGTH           |SCALAR
+LOCATE           |SCALAR
+LTRIM            |SCALAR
+OCTET_LENGTH     |SCALAR
+POSITION         |SCALAR
+REPEAT           |SCALAR
+REPLACE          |SCALAR
+RIGHT            |SCALAR
+RTRIM            |SCALAR
+SPACE            |SCALAR
 STARTS_WITH      |SCALAR
 SUBSTRING        |SCALAR
 TRIM             |SCALAR
@@ -215,10 +215,10 @@
 DAY_OF_MONTH   |SCALAR
 DAY_OF_WEEK    |SCALAR
 DAY_OF_YEAR    |SCALAR
-HOUR_OF_DAY    |SCALAR         
+HOUR_OF_DAY    |SCALAR
 ISODAYOFWEEK   |SCALAR
 ISO_DAY_OF_WEEK|SCALAR
-MINUTE_OF_DAY  |SCALAR         
+MINUTE_OF_DAY  |SCALAR
 TODAY          |SCALAR
 ;
 
@@ -226,11 +226,8 @@
 SHOW TABLES;
 
        name    |  type |  kind
-<<<<<<< HEAD
 ecommerce      |TABLE  |INDEX
-=======
 empty_mapping  |TABLE  |INDEX
->>>>>>> 98504ea2
 logs           |TABLE  |INDEX
 logs_nanos     |TABLE  |INDEX
 test_alias     |VIEW   |ALIAS
@@ -250,8 +247,8 @@
 SHOW TABLES LIKE 'test_emp%';
 
  name:s        |type:s |kind:s
-test_emp       |TABLE  |INDEX     
-test_emp_copy  |TABLE  |INDEX     
+test_emp       |TABLE  |INDEX
+test_emp_copy  |TABLE  |INDEX
 ;
 
 showTablesIdentifier
@@ -272,8 +269,8 @@
 SHOW TABLES "test*,-test_emp*";
 
  name:s        | type:s | kind:s
-test_alias     |VIEW    |ALIAS          
-test_alias_emp |VIEW    |ALIAS          
+test_alias     |VIEW    |ALIAS
+test_alias_emp |VIEW    |ALIAS
 ;
 
 // DESCRIBE
@@ -281,87 +278,87 @@
 describeSimpleLike
 DESCRIBE LIKE 'test_emp';
 
-        column        |     type      |    mapping    
+        column        |     type      |    mapping
 ----------------------+---------------+---------------
-birth_date            |TIMESTAMP      |datetime       
-dep                   |STRUCT         |nested         
-dep.dep_id            |VARCHAR        |keyword        
-dep.dep_name          |VARCHAR        |text           
-dep.dep_name.keyword  |VARCHAR        |keyword        
-dep.from_date         |TIMESTAMP      |datetime       
-dep.to_date           |TIMESTAMP      |datetime       
-emp_no                |INTEGER        |integer        
-extra                 |STRUCT         |object         
-extra.info            |STRUCT         |object         
-extra.info.gender     |VARCHAR        |keyword        
-extra_gender          |VARCHAR        |keyword        
-extra_no              |INTEGER        |integer        
-first_name            |VARCHAR        |text           
-first_name.keyword    |VARCHAR        |keyword        
-gender                |VARCHAR        |keyword        
-hire_date             |TIMESTAMP      |datetime       
-languages             |TINYINT        |byte           
-last_name             |VARCHAR        |text           
-last_name.keyword     |VARCHAR        |keyword        
-name                  |VARCHAR        |keyword        
-null_constant         |VARCHAR        |keyword        
-salary                |INTEGER        |integer        
-wildcard_name         |VARCHAR        |keyword        
+birth_date            |TIMESTAMP      |datetime
+dep                   |STRUCT         |nested
+dep.dep_id            |VARCHAR        |keyword
+dep.dep_name          |VARCHAR        |text
+dep.dep_name.keyword  |VARCHAR        |keyword
+dep.from_date         |TIMESTAMP      |datetime
+dep.to_date           |TIMESTAMP      |datetime
+emp_no                |INTEGER        |integer
+extra                 |STRUCT         |object
+extra.info            |STRUCT         |object
+extra.info.gender     |VARCHAR        |keyword
+extra_gender          |VARCHAR        |keyword
+extra_no              |INTEGER        |integer
+first_name            |VARCHAR        |text
+first_name.keyword    |VARCHAR        |keyword
+gender                |VARCHAR        |keyword
+hire_date             |TIMESTAMP      |datetime
+languages             |TINYINT        |byte
+last_name             |VARCHAR        |text
+last_name.keyword     |VARCHAR        |keyword
+name                  |VARCHAR        |keyword
+null_constant         |VARCHAR        |keyword
+salary                |INTEGER        |integer
+wildcard_name         |VARCHAR        |keyword
 ;
 
 describeMultiLike
 DESCRIBE LIKE 'test_emp%';
 
-        column        |     type      |    mapping    
+        column        |     type      |    mapping
 ----------------------+---------------+---------------
-birth_date            |TIMESTAMP      |datetime       
-dep                   |STRUCT         |nested         
-dep.dep_id            |VARCHAR        |keyword        
-dep.dep_name          |VARCHAR        |text           
-dep.dep_name.keyword  |VARCHAR        |keyword        
-dep.from_date         |TIMESTAMP      |datetime       
-dep.to_date           |TIMESTAMP      |datetime       
-emp_no                |INTEGER        |integer        
-extra                 |STRUCT         |object         
-extra.info            |STRUCT         |object         
-extra.info.gender     |VARCHAR        |keyword        
-extra_gender          |VARCHAR        |keyword        
-extra_no              |INTEGER        |integer        
-first_name            |VARCHAR        |text           
-first_name.keyword    |VARCHAR        |keyword        
-gender                |VARCHAR        |keyword        
-hire_date             |TIMESTAMP      |datetime       
-languages             |TINYINT        |byte           
-last_name             |VARCHAR        |text           
-last_name.keyword     |VARCHAR        |keyword        
-name                  |VARCHAR        |keyword        
-null_constant         |VARCHAR        |keyword        
-salary                |INTEGER        |integer        
-wildcard_name         |VARCHAR        |keyword        
+birth_date            |TIMESTAMP      |datetime
+dep                   |STRUCT         |nested
+dep.dep_id            |VARCHAR        |keyword
+dep.dep_name          |VARCHAR        |text
+dep.dep_name.keyword  |VARCHAR        |keyword
+dep.from_date         |TIMESTAMP      |datetime
+dep.to_date           |TIMESTAMP      |datetime
+emp_no                |INTEGER        |integer
+extra                 |STRUCT         |object
+extra.info            |STRUCT         |object
+extra.info.gender     |VARCHAR        |keyword
+extra_gender          |VARCHAR        |keyword
+extra_no              |INTEGER        |integer
+first_name            |VARCHAR        |text
+first_name.keyword    |VARCHAR        |keyword
+gender                |VARCHAR        |keyword
+hire_date             |TIMESTAMP      |datetime
+languages             |TINYINT        |byte
+last_name             |VARCHAR        |text
+last_name.keyword     |VARCHAR        |keyword
+name                  |VARCHAR        |keyword
+null_constant         |VARCHAR        |keyword
+salary                |INTEGER        |integer
+wildcard_name         |VARCHAR        |keyword
 ;
 
 describeSimpleIdentifier
 DESCRIBE "test_emp";
 
-        column        |     type      |    mapping    
+        column        |     type      |    mapping
 ----------------------+---------------+---------------
-birth_date            |TIMESTAMP      |datetime       
-dep                   |STRUCT         |nested         
-dep.dep_id            |VARCHAR        |keyword        
-dep.dep_name          |VARCHAR        |text           
-dep.dep_name.keyword  |VARCHAR        |keyword        
-dep.from_date         |TIMESTAMP      |datetime       
-dep.to_date           |TIMESTAMP      |datetime       
-emp_no                |INTEGER        |integer        
-first_name            |VARCHAR        |text           
-first_name.keyword    |VARCHAR        |keyword        
-gender                |VARCHAR        |keyword        
-hire_date             |TIMESTAMP      |datetime       
-languages             |TINYINT        |byte           
-last_name             |VARCHAR        |text           
-last_name.keyword     |VARCHAR        |keyword        
-name                  |VARCHAR        |keyword        
-salary                |INTEGER        |integer        
+birth_date            |TIMESTAMP      |datetime
+dep                   |STRUCT         |nested
+dep.dep_id            |VARCHAR        |keyword
+dep.dep_name          |VARCHAR        |text
+dep.dep_name.keyword  |VARCHAR        |keyword
+dep.from_date         |TIMESTAMP      |datetime
+dep.to_date           |TIMESTAMP      |datetime
+emp_no                |INTEGER        |integer
+first_name            |VARCHAR        |text
+first_name.keyword    |VARCHAR        |keyword
+gender                |VARCHAR        |keyword
+hire_date             |TIMESTAMP      |datetime
+languages             |TINYINT        |byte
+last_name             |VARCHAR        |text
+last_name.keyword     |VARCHAR        |keyword
+name                  |VARCHAR        |keyword
+salary                |INTEGER        |integer
 ;
 
 
@@ -370,7 +367,7 @@
 describeIncludeExcludeIdentifier-Ignore
 DESCRIBE "test_*,-test_alias*";
 
-       column       |     type      |    mapping    
+       column       |     type      |    mapping
 --------------------+---------------+---------------
 birth_date          |TIMESTAMP      |datetime
 dep                 |STRUCT         |nested
