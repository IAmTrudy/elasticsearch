--- conflicted
+++ resolved
@@ -57,8 +57,6 @@
 import org.elasticsearch.index.IndexingPressure;
 import org.elasticsearch.index.VersionType;
 import org.elasticsearch.indices.SystemIndices;
-import org.elasticsearch.inference.InferenceServiceRegistry;
-import org.elasticsearch.inference.ModelRegistry;
 import org.elasticsearch.ingest.IngestService;
 import org.elasticsearch.node.NodeClosedException;
 import org.elasticsearch.tasks.Task;
@@ -99,12 +97,7 @@
     private final IndexNameExpressionResolver indexNameExpressionResolver;
     private final IndexingPressure indexingPressure;
     private final SystemIndices systemIndices;
-<<<<<<< HEAD
-    private final InferenceServiceRegistry inferenceServiceRegistry;
-    private final ModelRegistry modelRegistry;
-=======
     private final OriginSettingClient rolloverClient;
->>>>>>> 553484cd
 
     @Inject
     public TransportBulkAction(
@@ -117,9 +110,7 @@
         ActionFilters actionFilters,
         IndexNameExpressionResolver indexNameExpressionResolver,
         IndexingPressure indexingPressure,
-        SystemIndices systemIndices,
-        InferenceServiceRegistry inferenceServiceRegistry,
-        ModelRegistry modelRegistry
+        SystemIndices systemIndices
     ) {
         this(
             threadPool,
@@ -132,9 +123,7 @@
             indexNameExpressionResolver,
             indexingPressure,
             systemIndices,
-            System::nanoTime,
-            inferenceServiceRegistry,
-            modelRegistry
+            System::nanoTime
         );
     }
 
@@ -149,9 +138,7 @@
         IndexNameExpressionResolver indexNameExpressionResolver,
         IndexingPressure indexingPressure,
         SystemIndices systemIndices,
-        LongSupplier relativeTimeProvider,
-        InferenceServiceRegistry inferenceServiceRegistry,
-        ModelRegistry modelRegistry
+        LongSupplier relativeTimeProvider
     ) {
         this(
             BulkAction.INSTANCE,
@@ -166,9 +153,7 @@
             indexNameExpressionResolver,
             indexingPressure,
             systemIndices,
-            relativeTimeProvider,
-            inferenceServiceRegistry,
-            modelRegistry
+            relativeTimeProvider
         );
     }
 
@@ -185,9 +170,7 @@
         IndexNameExpressionResolver indexNameExpressionResolver,
         IndexingPressure indexingPressure,
         SystemIndices systemIndices,
-        LongSupplier relativeTimeProvider,
-        InferenceServiceRegistry inferenceServiceRegistry,
-        ModelRegistry modelRegistry
+        LongSupplier relativeTimeProvider
     ) {
         super(bulkAction.name(), transportService, actionFilters, requestReader, EsExecutors.DIRECT_EXECUTOR_SERVICE);
         Objects.requireNonNull(relativeTimeProvider);
@@ -202,8 +185,6 @@
         this.indexNameExpressionResolver = indexNameExpressionResolver;
         this.indexingPressure = indexingPressure;
         this.systemIndices = systemIndices;
-        this.inferenceServiceRegistry = inferenceServiceRegistry;
-        this.modelRegistry = modelRegistry;
         clusterService.addStateApplier(this.ingestForwarder);
         this.rolloverClient = new OriginSettingClient(client, LAZY_ROLLOVER_ORIGIN);
     }
@@ -425,13 +406,13 @@
         final AtomicArray<BulkItemResponse> responses = new AtomicArray<>(bulkRequest.requests.size());
         // Optimizing when there are no prerequisite actions
         if (indicesToAutoCreate.isEmpty() && dataStreamsToBeRolledOver.isEmpty()) {
-            executeBulk(task, bulkRequest, startTime, executorName, responses, indicesThatCannotBeCreated, listener);
+            executeBulk(task, bulkRequest, startTime, listener, executorName, responses, indicesThatCannotBeCreated);
             return;
         }
         Runnable executeBulkRunnable = () -> threadPool.executor(executorName).execute(new ActionRunnable<>(listener) {
             @Override
             protected void doRun() {
-                executeBulk(task, bulkRequest, startTime, executorName, responses, indicesThatCannotBeCreated, listener);
+                executeBulk(task, bulkRequest, startTime, listener, executorName, responses, indicesThatCannotBeCreated);
             }
         });
         try (RefCountingRunnable refs = new RefCountingRunnable(executeBulkRunnable)) {
@@ -633,10 +614,10 @@
         Task task,
         BulkRequest bulkRequest,
         long startTimeNanos,
+        ActionListener<BulkResponse> listener,
         String executorName,
         AtomicArray<BulkItemResponse> responses,
-        Map<String, IndexNotFoundException> indicesThatCannotBeCreated,
-        ActionListener<BulkResponse> listener
+        Map<String, IndexNotFoundException> indicesThatCannotBeCreated
     ) {
         new BulkOperation(
             task,
@@ -650,8 +631,6 @@
             indexNameExpressionResolver,
             relativeTimeProvider,
             startTimeNanos,
-            modelRegistry,
-            inferenceServiceRegistry,
             listener
         ).run();
     }
