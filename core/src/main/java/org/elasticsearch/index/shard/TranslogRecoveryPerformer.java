--- conflicted
+++ resolved
@@ -169,13 +169,8 @@
                     if (logger.isTraceEnabled()) {
                         logger.trace("[translog] recover [delete] op of [{}][{}]", uid.type(), uid.id());
                     }
-<<<<<<< HEAD
                     final Engine.Delete engineDelete = new Engine.Delete(uid.type(), uid.id(), delete.uid(), delete.seqNo(),
-                        delete.version(), delete.versionType().versionTypeForReplicationAndRecovery(), origin, System.nanoTime(), false);
-=======
-                    final Engine.Delete engineDelete = new Engine.Delete(uid.type(), uid.id(), delete.uid(), delete.version(),
-                        delete.versionType().versionTypeForReplicationAndRecovery(), origin, System.nanoTime());
->>>>>>> 179dd885
+                        delete.version(), delete.versionType().versionTypeForReplicationAndRecovery(), origin, System.nanoTime());
                     delete(engine, engineDelete);
                     break;
                 default:
