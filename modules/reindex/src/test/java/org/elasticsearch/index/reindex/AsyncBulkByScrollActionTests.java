--- conflicted
+++ resolved
@@ -729,7 +729,7 @@
         hit.setSeqNo(randomLongBetween(initialRestartFromValue, 2000));
         ScrollableHitSource.Response response = new ScrollableHitSource.Response(false, emptyList(), 1, singletonList(hit), null);
 
-        simulateScrollResponse(action, timeValueNanos(System.nanoTime()), randomIntBetween(1,1000), response, () -> {});
+        simulateScrollResponse(action, System.nanoTime(), randomIntBetween(1,1000), response, () -> {});
 
         assertBusy(() -> {
             assertNotNull(resultCheckpoint.get());
@@ -773,18 +773,13 @@
     /**
      * Simulate a scroll response by setting the scroll id and firing the onScrollResponse method.
      */
-<<<<<<< HEAD
-    private void simulateScrollResponse(DummyAsyncBulkByScrollAction action, TimeValue lastBatchTime, int lastBatchSize,
+    private void simulateScrollResponse(DummyAsyncBulkByScrollAction action, long lastBatchTime, int lastBatchSize,
                                         ScrollableHitSource.Response response) {
         simulateScrollResponse(action, lastBatchTime, lastBatchSize, response, Assert::fail);
     }
 
-    private void simulateScrollResponse(DummyAsyncBulkByScrollAction action, TimeValue lastBatchTime, int lastBatchSize,
+    private void simulateScrollResponse(DummyAsyncBulkByScrollAction action, long lastBatchTime, int lastBatchSize,
             ScrollableHitSource.Response response, Runnable doneHandler) {
-=======
-    private void simulateScrollResponse(DummyAsyncBulkByScrollAction action, long lastBatchTime, int lastBatchSize,
-            ScrollableHitSource.Response response) {
->>>>>>> 519c8c4a
         action.setScroll(scrollId());
         action.onScrollResponse(lastBatchTime, lastBatchSize, new ScrollableHitSource.AsyncResponse() {
             @Override
